<!DOCTYPE html>
<html lang="en">
<head>
  <meta charset="utf-8">
  <title>World driven - pull request auto merge</title>

  <meta name="author" content="Tobias Wilken">
  <meta name="description" content="World driven introduces a contribution based weighted voting system
  for automatic merging of pull requests. As soon as you contribute to a project, you get a share or
  responsibility for the progress of the project.">
  <meta name="viewport" content="width=device-width, initial-scale=1, shrink-to-fit=no">
  <meta property="og:type" content="website">
  <meta property="og:title" content="World driven">
  <meta property="og:description" content="World driven introduces a contribution based weighted voting system
    for automatic merging of pull requests. As soon as you contribute to a project, you get a share or
    responsibility for the progress of the project.">
  <meta property="og:url" content="https://www.worlddriven.org">
  <meta property="og:image" content="https://www.worlddriven.org/static/images/globe.svg">
  <meta name="twitter:card" content="summary">
  <meta name="twitter:title" content="World driven">
  <meta name="twitter:description" content="World driven introduces a contribution based weighted voting system
    for automatic merging of pull requests. As soon as you contribute to a project, you get a share or
    responsibility for the progress of the project.">
  <meta name="twitter:image" content="https://www.worlddriven.org/static/images/globe.svg">
  <meta name="twitter:image:alt" content="World driven logo">

  <link rel="canonical" href="https://www.worlddriven.org">

  <link rel="stylesheet" type="text/css" href="static/style.css">

  <link rel="alternate" hreflang="x-default" href="http://www.worlddriven.org">

  <script type="application/ld+json">
  {
    "@context": "http://schema.org",
    "@type": "Organization",
    "url": "https://www.worlddriven.org",
    "logo": "https://www.worlddriven.org/static/images/globe.svg"
  }
  </script>
</head>

<body>
  <div class="bg"></div>
  <div class="container">
    <div class="top">
      <div class="login">
        <span class="logintitle">Login with</span>
        <a href="/login/">
          <img src="/static/images/GitHub-Mark-120px-plus.png" width="30" />
        </a>
      </div>
    </div>
    <div class="heading">
      <img src="/static/images/logo_world_driven.svg" class="logo" alt="World driven logo">
      
    </div>
    <center><h6>Trustable service landscape</h6></center>
    <h2 class='phases'>Phase One: Dynamic Code Ownership</h2>

    <h3 class="subheading">The Challenge</h3>

    <p>For decades, open source projects have brought transparency and openness to development.
    Over time, certain problems have come to light:</p>

    <ul class='challenge-bullets'>
      <li><h4>Contribution can be frustrating due to unclear processes</h4>
        For example, I had a couple of cases where contributions / Pull Requests were missing
        communication or agreement on when to merge between the maintainers or were just ignored.</li>
      <li><h4>The power of progress is restricted to a certain group</h4>
        Independent of previous contributions, the direction of a project is decided upon by a
        limited number of people or companies with possibly hidden agendas.</li>
      <li><h4>Projects die even with interested contributors</h4>
        The owner of the project is not interested any more or has become sidetracked and
        so no longer manages any contributions</li>
      <li><h4>Project owner change leads to uncertainties</h4>
        One of the bad examples:
        <a href="https://www.theregister.com/2018/11/26/npm_repo_bitcoin_stealer/">The event-stream incident</a></li>
    </ul>

    <h3 class="subheading">An Idea</h3>

    <p>Establish a contribution-based, weighted voting system for time-based auto-merges.</p>
    <p>Nice sentence, but what does that mean? In the following, I'm using the GitHub vocabulary
    but I hope this can be easily translated into similar systems:</p>
    <p>Contributions are presented as Pull Requests, the Pull Requests are automatically
    merged after a certain time by the world driven auto merger.
    Contributors have the possibility to vote on the merge by reviewing the Pull Request and either
    Approving (for) or Requesting Changes (against).
    The weight of the vote depends on their previous contributions: The more contributions the
    reviewer has made the more their vote can speed up or slow down the merge date.</p>
    <p>If a certain threshold of negative points is reached, the merge is cancelled.</p>

<<<<<<< HEAD
    <h4 class="subheading">An Example</h4>
=======
    <h4>An Example</h4>
>>>>>>> d9eaf838
    <p>For different projects a different configuration than the one given here may make more sense,
    but this example will help explain the process regardless of the specific configuration chosen:</p>

    <p>Let's say that the merge duration is 10 days long, the weight is the number of commits on the
    repository and the project itself has 1000 of them.</p>

    <p>Alice sends her first Pull Request to this project. Bob, one of the active contributors who has
    400 commits, likes the changes and votes to 'Approve' them in his review. As a result, the time until
    the auto-merge completes is reduced by 4 days: 400 (contributions from Bob) / 1000 (overall commits
    in the project) * 10 (the merge duration).</p>

    <p>Carol, who is fairly new to the project but already has 100 commits, doesn't like the styling
    and wants the code refactored into methods. Her 'Request Changes' review increases the time to merge
    by one day: 100 (contributions from Carol) / 1000 (overall commits in the project) * 10
    (the initial merge duration).</p>

    <p>Alice agrees to Carol's suggestions, prepares the changes and pushes them so the timer is reset
    due to code changes.</p>

    <p>Bob agrees to this altered version of the Pull Request (-4 days) as does Carol (-1 day). So,
    overall this Pull Request now has 5 days until it is merged.</p>

    <p>Next time Alice, due to her now merged contributions, has the ability to vote on any future Pull Requests.
    This means she can have some responsibility over the progress of the project.</p>

<<<<<<< HEAD
    <h4 class="subheading">Current Status</h4>
=======
    <h4>Current Status</h4>
>>>>>>> d9eaf838

    <p>The auto merger is working on itself and a couple of other projects as well;
    therefore, I would say it is in a prototype state.</p>

    <p>A status check is used to show the current time until the Pull Request is merged and provide
    a link to a detailed breakdown of how that time has been calculated.</p>
    <img src="static/images/merge_at.png" />

    <h4 class="subheading">Why?:</h4>
    <ul>
      <li>Due to the clear rules, it is easy to see what happens with your PR and
        when it will be merged.</li>
      <li>Some open source projects struggle with their maintainer. This way others
        can still drive the project forward in their absence.</li>
      <li>Weighting the votes gives the main contributors the most power to
        either stall/block bad PRs or to speed good ones up. In addition, it can
        motivate people to contribute more to the project in order to increase their own weight.</li>
      <li>One fundamental question is how this system interacts with the idea of a repository having an owner?
        Currently, the owner of the project has full control and can stop or speed up anything they wish.
        It would be nice if they didn't have to.
    </ul>

    <p>There are definitely ways this system can be tricked with certain types of behaviour but that's
    not the idea behind using world driven. Working on an open source project is all about collaboration
    so most, if not all, of this unwanted behaviour can easily be solved by communication.</p>

    <h4 class="subheading">Current Rules:</h4>
    <ul>
      <li>10 days (at least more than a week) should give everyone enough time to look into the Pull Request.</li>
      <li>The time is increased for each commit in the Pull Request. This is because multiple commits indicate
        a certain degree of complexity behind the request hence reviewers will need more time to check it.</li>
      <li>GitHub's reviewing functionality is the perfect place to discuss the PR and express your preference
        (GitLab is the same but that feature is not yet implemented).</li>
    </ul>

    This project is `world driven` itself. If you like, jump in and be a part of
    <a href="https://github.com/tooangel/worlddriven">the world driven project</a>.
    You can also join the <a href="https://discord.gg/RrGFHKb">discord server
      <img src="/static/images/Discord-Logo-Black.png" width="20px"></a>
    or simply say hello to the project's creator <a href="mailto:tooangel@tooangel.de">Tobias Wilken</a>

<<<<<<< HEAD
    <h2 class='phases'>Phase Two: Transparent Services</h2>
=======
    <h2>Phase Two: Transparent Services</h2>
>>>>>>> d9eaf838
    <p>Having clear and automated rules for progressing in open source projects is just the start.
    Due to the DevOps (or GitOps) ideas, many operational tasks are now stored in repositories
    and applied upon merge. So the challenge now is building (world driven) services that operate
    on these ideas and are only maintained via Pull Requests. This provides a new level of trust
    and a new entity <em>unavailable system data</em> (still searching for a better name).
    Passwords, service credentials and the like is data which does not necessarily have to be
    accessible by humans; it can therefore be maintained and used exclusively in the system itself.</p>

    <p>For example: In one of the companies I was working for, the employees were using
    Chromeboxes. As part of their daily work they had to split and merge PDFs.
    There are a lot of (free) services out there that can do the job but
    they can't be used due to privacy concerns - What happens with my PDFs? Do they store them? Do
    they use them? - I hope (and guess) that they don't but I can't be sure.</p>

    <p>Compare that to a PDF service that is open source, world driven and uses continuous deployment.
    No one has access to any credentials and changes can only be done via public Pull Requests -
    That sounds far more secure to me.</p>

<<<<<<< HEAD
    <h2 class='phases'>Phase Three: Down the Rabbit Hole</h2>
=======
    <h2>Phase Three: Down the Rabbit Hole</h2>
>>>>>>> d9eaf838
    <p>In my mind these examples use:</p>
    <ul>
      <li>Some CI services for testing and deployment</li>
      <li>Some automated hosting environment (PaaS)</li>
      <li>Some databases...</li>
    </ul>
    <p>The web service itself is world driven but can I trust the other parties?
    Why not build the infrastructure in the same way? Using IaaS instead of
    higher level managed server is a lot to do but it is doable (I know, I've already built a PaaS).
    World driven fully automated IaaS, IMHO, is more challenging.</p>

    <p>The question now is how deep to dig and how far along this journey you're willing
    to come with me?</p>
  </div>
</body>
</html><|MERGE_RESOLUTION|>--- conflicted
+++ resolved
@@ -91,11 +91,7 @@
     reviewer has made the more their vote can speed up or slow down the merge date.</p>
     <p>If a certain threshold of negative points is reached, the merge is cancelled.</p>
 
-<<<<<<< HEAD
     <h4 class="subheading">An Example</h4>
-=======
-    <h4>An Example</h4>
->>>>>>> d9eaf838
     <p>For different projects a different configuration than the one given here may make more sense,
     but this example will help explain the process regardless of the specific configuration chosen:</p>
 
@@ -121,12 +117,8 @@
     <p>Next time Alice, due to her now merged contributions, has the ability to vote on any future Pull Requests.
     This means she can have some responsibility over the progress of the project.</p>
 
-<<<<<<< HEAD
+
     <h4 class="subheading">Current Status</h4>
-=======
-    <h4>Current Status</h4>
->>>>>>> d9eaf838
-
     <p>The auto merger is working on itself and a couple of other projects as well;
     therefore, I would say it is in a prototype state.</p>
 
@@ -167,11 +159,7 @@
       <img src="/static/images/Discord-Logo-Black.png" width="20px"></a>
     or simply say hello to the project's creator <a href="mailto:tooangel@tooangel.de">Tobias Wilken</a>
 
-<<<<<<< HEAD
     <h2 class='phases'>Phase Two: Transparent Services</h2>
-=======
-    <h2>Phase Two: Transparent Services</h2>
->>>>>>> d9eaf838
     <p>Having clear and automated rules for progressing in open source projects is just the start.
     Due to the DevOps (or GitOps) ideas, many operational tasks are now stored in repositories
     and applied upon merge. So the challenge now is building (world driven) services that operate
@@ -190,11 +178,8 @@
     No one has access to any credentials and changes can only be done via public Pull Requests -
     That sounds far more secure to me.</p>
 
-<<<<<<< HEAD
+
     <h2 class='phases'>Phase Three: Down the Rabbit Hole</h2>
-=======
-    <h2>Phase Three: Down the Rabbit Hole</h2>
->>>>>>> d9eaf838
     <p>In my mind these examples use:</p>
     <ul>
       <li>Some CI services for testing and deployment</li>
